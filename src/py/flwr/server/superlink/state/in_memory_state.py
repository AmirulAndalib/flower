--- conflicted
+++ resolved
@@ -264,7 +264,6 @@
         log(ERROR, "Unexpected run creation failure.")
         return 0
 
-<<<<<<< HEAD
     def store_server_public_private_key(
         self, public_key: bytes, private_key: bytes
     ) -> None:
@@ -306,7 +305,6 @@
         if client_public_key not in self.public_key_node_id_pairs:
             raise ValueError(f"Client public key {client_public_key} not found")
         del self.public_key_node_id_pairs[client_public_key]
-=======
     def get_run(self, run_id: int) -> Tuple[int, str, str]:
         """Retrieve information about the run with the specified `run_id`."""
         with self.lock:
@@ -314,7 +312,6 @@
                 log(ERROR, "`run_id` is invalid")
                 return 0, "", ""
             return run_id, *self.run_ids[run_id]
->>>>>>> e2a15db9
 
     def acknowledge_ping(self, node_id: int, ping_interval: float) -> bool:
         """Acknowledge a ping received from a node, serving as a heartbeat."""
