--- conflicted
+++ resolved
@@ -41,13 +41,8 @@
         self.task_ins_store: Dict[UUID, TaskIns] = {}
         self.task_res_store: Dict[UUID, TaskRes] = {}
         self.client_public_keys: Set[bytes] = set()
-<<<<<<< HEAD
-        self.server_public_key: bytes = b""
-        self.server_private_key: bytes = b""
-=======
         self.server_public_key: Optional[bytes] = None
         self.server_private_key: Optional[bytes] = None
->>>>>>> ca7267a4
         self.lock = threading.Lock()
 
     def store_task_ins(self, task_ins: TaskIns) -> Optional[UUID]:
@@ -264,16 +259,6 @@
     ) -> None:
         """Store `server_public_key` and `server_private_key` in state."""
         with self.lock:
-<<<<<<< HEAD
-            self.server_private_key = private_key
-            self.server_public_key = public_key
-
-    def get_server_private_key(self) -> bytes:
-        """Retrieve `server_private_key` in urlsafe bytes."""
-        return self.server_private_key
-
-    def get_server_public_key(self) -> bytes:
-=======
             if self.server_private_key is None and self.server_public_key is None:
                 self.server_private_key = private_key
                 self.server_public_key = public_key
@@ -285,7 +270,6 @@
         return self.server_private_key
 
     def get_server_public_key(self) -> Optional[bytes]:
->>>>>>> ca7267a4
         """Retrieve `server_public_key` in urlsafe bytes."""
         return self.server_public_key
 
