--- conflicted
+++ resolved
@@ -182,19 +182,11 @@
         """Store `server_public_key` and `server_private_key` in state."""
 
     @abc.abstractmethod
-<<<<<<< HEAD
-    def get_server_private_key(self) -> bytes:
-        """Retrieve `server_private_key` in urlsafe bytes."""
-
-    @abc.abstractmethod
-    def get_server_public_key(self) -> bytes:
-=======
     def get_server_private_key(self) -> Optional[bytes]:
         """Retrieve `server_private_key` in urlsafe bytes."""
 
     @abc.abstractmethod
     def get_server_public_key(self) -> Optional[bytes]:
->>>>>>> dd474578
         """Retrieve `server_public_key` in urlsafe bytes."""
 
     @abc.abstractmethod
@@ -210,7 +202,6 @@
         """Retrieve all currently stored `client_public_keys` as a set."""
 
     @abc.abstractmethod
-<<<<<<< HEAD
     def get_node_id(self, client_public_key: bytes) -> int:
         """Retrieve stored `node_id` filtered by `client_public_keys`."""
 
@@ -225,8 +216,6 @@
         """Remove `node_id` and `client_public_keys` pairs."""
 
     @abc.abstractmethod
-=======
->>>>>>> dd474578
     def acknowledge_ping(self, node_id: int, ping_interval: float) -> bool:
         """Acknowledge a ping received from a node, serving as a heartbeat.
 
